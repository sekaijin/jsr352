<?xml version="1.0" encoding="UTF-8"?>

<!--
 Copyright (c) 2014 Red Hat, Inc. and/or its affiliates.

 All rights reserved. This program and the accompanying materials
 are made available under the terms of the Eclipse Public License v1.0
 which accompanies this distribution, and is available at
 http://www.eclipse.org/legal/epl-v10.html

 Contributors:
 Cheng Fang - Initial API and implementation
-->

<project xmlns="http://maven.apache.org/POM/4.0.0"
         xmlns:xsi="http://www.w3.org/2001/XMLSchema-instance"
         xsi:schemaLocation="http://maven.apache.org/POM/4.0.0 http://maven.apache.org/xsd/maven-4.0.0.xsd">
    <modelVersion>4.0.0</modelVersion>
    <parent>
        <artifactId>jberet-parent</artifactId>
        <groupId>org.jberet</groupId>
<<<<<<< HEAD
        <version>1.0.1.Final</version>
=======
        <version>1.0.2.Alpha-SNAPSHOT</version>
>>>>>>> 26f88d48
    </parent>

    <artifactId>jberet-jpa-repository</artifactId>

    <dependencies>
        <dependency>
            <groupId>org.jberet</groupId>
            <artifactId>jberet-core</artifactId>
            <version>${project.version}</version>
        </dependency>
        <dependency>
            <groupId>org.hibernate.javax.persistence</groupId>
            <artifactId>hibernate-jpa-2.1-api</artifactId>
        </dependency>
    </dependencies>

</project><|MERGE_RESOLUTION|>--- conflicted
+++ resolved
@@ -19,11 +19,7 @@
     <parent>
         <artifactId>jberet-parent</artifactId>
         <groupId>org.jberet</groupId>
-<<<<<<< HEAD
-        <version>1.0.1.Final</version>
-=======
         <version>1.0.2.Alpha-SNAPSHOT</version>
->>>>>>> 26f88d48
     </parent>
 
     <artifactId>jberet-jpa-repository</artifactId>
