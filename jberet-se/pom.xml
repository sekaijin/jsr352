--- conflicted
+++ resolved
@@ -20,11 +20,7 @@
     <parent>
         <groupId>org.jberet</groupId>
         <artifactId>jberet-parent</artifactId>
-<<<<<<< HEAD
-        <version>1.0.1.Final</version>
-=======
         <version>1.0.2.Alpha-SNAPSHOT</version>
->>>>>>> 26f88d48
     </parent>
 
     <artifactId>jberet-se</artifactId>
